"""
Command line interface to download information from XMGR, extract questions from the usage logs, answer questions using
various Q&A systems, annotate the answers and analyze the results.
"""

import argparse
import os
import textwrap
from argparse import RawDescriptionHelpFormatter as Raw

import pandas

<<<<<<< HEAD
from themis import (ANSWER, ANSWER_ID, CORRECT, DOCUMENT_ID, FREQUENCY,
                    IN_PURVIEW, QUESTION, CsvFileType, __version__,
                    configure_logger, ensure_directory_exists, logger,
                    pretty_print_json, print_csv, to_csv)
from themis.analyze import (SYSTEM, CollatedFileType, OracleFileType,
                            add_judgments_and_frequencies_to_qa_pairs,
                            analyze_answers, compare_systems,
                            corpus_statistics, filter_judged_answers,
                            in_purview_disagreement, long_tail_fat_head,
                            oracle_combination, system_similarity,
                            truth_coverage, truth_statistics)
from themis.answer import (AnswersFileType, Solr, answer_questions,
                           get_answers_from_usage_log)
=======
from themis import configure_logger, CsvFileType, to_csv, QUESTION, ANSWER_ID, pretty_print_json, logger, print_csv, \
    __version__, FREQUENCY, ANSWER, IN_PURVIEW, CORRECT, DOCUMENT_ID, ensure_directory_exists
from themis.analyze import SYSTEM, CollatedFileType, add_judgments_and_frequencies_to_qa_pairs, system_similarity, \
    compare_systems, oracle_combination, filter_judged_answers, corpus_statistics, truth_statistics, \
    in_purview_disagreement, analyze_answers, truth_coverage, OracleFileType, long_tail_fat_head, kfold_split
from themis.answer import answer_questions, Solr, get_answers_from_usage_log, AnswersFileType
>>>>>>> dd8c6f85
from themis.checkpoint import retry
from themis.fixup import (deakin, filter_corpus, filter_usage_log_by_date,
                          filter_usage_log_by_user_experience)
from themis.judge import (AnnotationAssistFileType, JudgmentFileType,
                          annotation_assist_qa_input, augment_usage_log,
                          create_annotation_assist_corpus,
                          interpret_annotation_assist)
from themis.nlc import (NLC, classifier_list, classifier_status,
                        remove_classifiers, train_nlc)
from themis.plot import generate_curves, plot_curves
from themis.question import (DATE_TIME, QAPairFileType,
                             QuestionFrequencyFileType, UsageLogFileType,
                             extract_question_answer_pairs_from_usage_logs)
from themis.trec import corpus_from_trec
from themis.xmgr import (CorpusFileType, DownloadCorpusFromXmgrClosure,
                         TruthFileType, XmgrProject, augment_corpus_answers,
                         augment_corpus_truth, download_truth_from_xmgr,
                         examine_truth, validate_answers_with_corpus,
                         validate_truth_with_corpus)


def main():
    parser = argparse.ArgumentParser(description="Themis analysis toolkit, version %s" % __version__)
    parser.add_argument("--log", default="INFO", help="logging level")

    subparsers = parser.add_subparsers(title="Q&A System analysis", description=__doc__)
    # Download information from xmgr.
    xmgr_command(subparsers)
    # Extract questions from usage logs.
    question_command(subparsers)
    # Ask questions to a Q&A system.
    answer_command(subparsers)
    # Judge answers using Annotation Assist.
    judge_command(subparsers)
    # Analyze results.
    analyze_command(parser, subparsers)
    # Various utilities.
    util_command(subparsers)
    # Print the version number.
    version_command(subparsers)

    # Set logger to default level before parsing arguments so command line parsing can log messages.
    fmt = "%(asctime)-15s %(levelname)-8s %(message)s"
    configure_logger(parser.get_default("log"), fmt)
    args = parser.parse_args()
    logger.handlers = []  # Reset so that we don't have duplicate handlers.

    configure_logger(args.log.upper(), fmt)
    args.func(args)


def xmgr_command(subparsers):
    xmgr_shared_arguments = argparse.ArgumentParser(add_help=False)
    xmgr_shared_arguments.add_argument("url", help="XMGR url")
    xmgr_shared_arguments.add_argument("username", help="XMGR username")
    xmgr_shared_arguments.add_argument("password", help="XMGR password")

    verify_arguments = argparse.ArgumentParser(add_help=False)
    verify_arguments.add_argument("corpus", type=CorpusFileType(),
                                  help="corpus file created by the 'download corpus' command")
    verify_arguments.add_argument("truth", type=TruthFileType(), help="truth file created by the 'xmgr truth' command")

    output_directory = argparse.ArgumentParser(add_help=False)
    output_directory.add_argument("--output-directory", metavar="OUTPUT-DIRECTORY", type=str, default=".",
                                  help="output directory, default current directory")

    xmgr_parser = subparsers.add_parser("xmgr", help="download information from XMGR")
    subparsers = xmgr_parser.add_subparsers(description="download information from XMGR")
    # Download corpus from XMGR.
    xmgr_download = subparsers.add_parser("download-corpus", formatter_class=Raw,
                                          description=textwrap.dedent("""
    Download the corpus from an XMGR project

    A corpus is a mapping of answer text to answer Ids. It also contains answer titles and the names of the documents
    from which the answers were extracted.

    This can take a long time to complete, so intermediate results are saved in the directory. If you restart an
    incomplete download it will pick up where it left off."""),
                                          parents=[xmgr_shared_arguments, output_directory], help="download corpus")
    xmgr_download.add_argument("--max-docs", metavar="MAX-DOCS", type=int,
                               help="maximum number of corpus documents to download")
    xmgr_download.add_argument("--checkpoint-frequency", metavar="CHECKPOINT-FREQUENCY", type=int, default=10,
                               help="flush corpus to checkpoint file after downloading this many documents")
    xmgr_download.add_argument("--retries", type=int, help="number of times to retry downloading after an error")
    xmgr_download.set_defaults(func=download_handler)
    # Get corpus from TREC documents directory.
    xmgr_trec = subparsers.add_parser("trec-corpus", parents=[output_directory],
                                      formatter_class=Raw,
                                      description=textwrap.dedent("""
    Extract the corpus from the TREC XML files in which XMGR stores PAU information.

    This is for when we have file system access to the corpus instead of needing to download it."""),
                                      help="extract corpus from TREC files")
    xmgr_trec.add_argument("directory", help="directory containing XML TREC files")
    xmgr_trec.add_argument("--max-docs", metavar="MAX-DOCS", type=int,
                           help="maximum number of TREC documents to examine")
    xmgr_trec.add_argument("--checkpoint-frequency", metavar="CHECKPOINT-FREQUENCY", type=int, default=1000,
                           help="flush corpus to checkpoint file after parsing this many TREC files")
    xmgr_trec.set_defaults(func=trec_handler)
    # Download truth from XMGR.
    xmgr_truth = subparsers.add_parser("truth", parents=[xmgr_shared_arguments, output_directory],
                                       formatter_class=Raw,
                                       description=textwrap.dedent("""
    Download truth from an XMGR project.

    Truth is a mapping of sets of questions to answer documents. Truth is used to train the WEA model and may be used
    to train an NLC model.

    This function creates two files in the output directory: a raw truth.json that contains all the information
    downloaded from XMGR and a filtered truth.csv file."""),
                                       help="download truth file")
    xmgr_truth.set_defaults(func=truth_handler)
    # Download PAU ids corresponding to a document.
    xmgr_pau = subparsers.add_parser("pau-ids", parents=[xmgr_shared_arguments],
                                     formatter_class=Raw,
                                     description=textwrap.dedent("""
                                     Each document has a number of associated PAUs. This downloads all the PAU Id
                                     corresponding to a given document Id, which may be helpful when debugging problems
                                     with corpus download."""),
                                     help="list PAU ids corresponding to a document")
    xmgr_pau.add_argument("document", help="document id")
    xmgr_pau.set_defaults(func=document_handler)
    # Download individual PAU.
    xmgr_pau = subparsers.add_parser("pau", parents=[xmgr_shared_arguments],
                                     formatter_class=Raw,
                                     description=textwrap.dedent("""
    This downloads the PAU corresponding to a given PAU Id, which may be helpful when debugging problems
    with corpus download."""),
                                     help="download an individual PAU")
    xmgr_pau.add_argument("pau", help="PAU id")
    xmgr_pau.set_defaults(func=pau_handler)
    # Augment corpus with answers from usage logs.
    augment_answers = subparsers.add_parser("augment-answers",
                                            formatter_class=Raw,
                                            description=textwrap.dedent("""
    Create a set of answers culled from both the corpus and the usage logs.

    These answers can be used to populate a Solr database.

    You would expect all the answers returned by the system to be in the corpus, but this is not the case. The
    'themis xmgr validate-answers' command shows which answers are missing from the corpus."""),
                                            help="augment corpus with answers from usage logs")
    augment_answers.add_argument("corpus", type=CorpusFileType(),
                                 help="corpus file created by the 'download-corpus' or 'trec-corpus' command")
    augment_answers.add_argument("qa_pairs", metavar="qa-pairs", type=QAPairFileType(),
                                 help="question/answer pairs produced by the 'question extract' command")
    augment_answers.set_defaults(func=augment_answers_handler)
    # Augment corpus with answer IDs pulled from truth.
    augment_truth = subparsers.add_parser("augment-truth",
                                          formatter_class=Raw,
                                          description=textwrap.dedent("""
    Find answer IDs referenced in the truth file that are missing from the corpus, download them from XMGR, then add
    them to the corpus.

    Intermediary results are periodically written to an augment.temp.csv file in the current directory so that
    downloading can resume from where it left off if it fails in the middle. The augment.temp.csv file is deleted upon
    completion of downloading."""),
                                          parents=[xmgr_shared_arguments, verify_arguments],
                                          help="augment corpus with PAUs mentioned in truth")
    augment_truth.add_argument("--checkpoint-frequency", metavar="CHECKPOINT-FREQUENCY", type=int, default=10,
                               help="flush to checkpoint file after downloading this many answers")
    augment_truth.set_defaults(func=augment_truth_handler)
    # Filter corpus.
    xmgr_filter = subparsers.add_parser("filter",
                                        formatter_class=Raw,
                                        description="Remove corpus entries above a specified size.",
                                        help="fix up corpus")
    xmgr_filter.add_argument("corpus", type=CorpusFileType(), help="file downloaded by 'xmgr corpus'")
    xmgr_filter.add_argument("--max-size", metavar="MAX-SIZE", type=int,
                             help="maximum size of answer text in characters")
    xmgr_filter.set_defaults(func=filter_corpus_handler)
    # Verify that truth answer Ids are in the corpus.
    xmgr_validate_truth = subparsers.add_parser("validate-truth", parents=[verify_arguments, output_directory],
                                                formatter_class=Raw,
                                                description=textwrap.dedent("""
    Verify that all the answer IDs in the truth appear in the corpus.

    If they are all present in the corpus, this does nothing. If any are missing, it creates two new files:
    truth.in-corpus.csv and truth.not-in-corpus.csv."""),
                                                help="ensure that all truth answer Ids are in the corpus")
    xmgr_validate_truth.set_defaults(func=validate_truth_handler)
    # Verify that usage log answers are in the corpus.
    xmgr_validate_answers = subparsers.add_parser("validate-answers", parents=[output_directory],
                                                  formatter_class=Raw,
                                                  description=textwrap.dedent("""
    Verify that all the answers in the Q&A pairs are present in the corpus.

    If they are all present in the corpus, this does nothing. If any are missing, it creates two new files:
    answers.in-corpus.csv and answers.not-in-corpus.csv."""),
                                                  help="ensure that all WEA answers are in the corpus")
    xmgr_validate_answers.add_argument("corpus", type=CorpusFileType(),
                                       help="corpus file created by the 'download corpus' command")
    xmgr_validate_answers.add_argument("qa_pairs", metavar="qa-pairs", type=QAPairFileType(),
                                       help="Q&A pair file generated by 'question extract'")
    xmgr_validate_answers.set_defaults(func=validate_answers_handler)
    # Write questions and answers in truth to an HTML file.
    xmgr_examine = subparsers.add_parser("examine-truth", parents=[verify_arguments],
                                         formatter_class=Raw,
                                         description=textwrap.dedent("""
    Print an HTML file of all the answers in the truth with their corresponding questions.

    This can be used to verify that the truth file makes sense."""),
                                         help="create human-readable truth file with answers and their " +
                                              "associated questions")
    xmgr_examine.set_defaults(func=examine_handler)


def download_handler(args):
    xmgr = XmgrProject(args.url, args.username, args.password)
    closure = DownloadCorpusFromXmgrClosure(xmgr, args.output_directory, args.checkpoint_frequency, args.max_docs)
    retry(closure, args.retries)


def trec_handler(args):
    checkpoint_filename = os.path.join(args.output_directory, "corpus.trec.temp.csv")
    corpus = corpus_from_trec(checkpoint_filename, args.directory, args.checkpoint_frequency, args.max_docs)
    to_csv(os.path.join(args.output_directory, "corpus.csv"), CorpusFileType.output_format(corpus))
    logger.info("%d documents and %d PAUs in corpus" % (len(corpus[DOCUMENT_ID].drop_duplicates()), len(corpus)))
    os.remove(checkpoint_filename)


def truth_handler(args):
    xmgr = XmgrProject(args.url, args.username, args.password)
    download_truth_from_xmgr(xmgr, args.output_directory)


def pau_handler(args):
    xmgr = XmgrProject(args.url, args.username, args.password)
    print(pretty_print_json(xmgr.get_paus(args.pau)))


def document_handler(args):
    xmgr = XmgrProject(args.url, args.username, args.password)
    print(", ".join(xmgr.get_pau_ids_in_document(args.document)))


def augment_answers_handler(args):
    augmented_corpus = augment_corpus_answers(args.corpus, args.qa_pairs)
    print_csv(CorpusFileType.output_format(augmented_corpus))


def augment_truth_handler(args):
    xmgr = XmgrProject(args.url, args.username, args.password)
    augmented_corpus = augment_corpus_truth(xmgr, args.corpus, args.truth, args.checkpoint_frequency)
    print_csv(CorpusFileType.output_format(augmented_corpus))


def filter_corpus_handler(args):
    corpus = filter_corpus(args.corpus, args.max_size)
    print_csv(corpus)


def validate_truth_handler(args):
    validate_truth_with_corpus(args.corpus, args.truth, args.output_directory)


def validate_answers_handler(args):
    validate_answers_with_corpus(args.corpus, args.qa_pairs, args.output_directory)


def examine_handler(args):
    examine_truth(args.corpus, args.truth)


def question_command(subparsers):
    question_parser = subparsers.add_parser("question", help="get questions to ask a Q&A system")
    subparsers = question_parser.add_subparsers(description="get questions to ask a Q&A system")
    # Extract questions from usage logs.
    question_extract = subparsers.add_parser("extract",
                                             formatter_class=Raw,
                                             description=textwrap.dedent("""
    Extract questions and answers from usage logs, adding question frequency information.

    We are assuming here that a given question always elicits the same answer. Print a warning if this is not the case
    and drop answers to make the answers unique. It is arbitrary which answer is dropped."""),
                                             help="extract question/answer pairs from usage logs")
    question_extract.add_argument("usage_log", metavar="usage-log", nargs="+", type=UsageLogFileType(),
                                  help="QuestionsData.csv usage log file from XMGR")
    question_extract.add_argument("--before", metavar="DATE", type=pandas.to_datetime,
                                  help="keep interactions before the specified date")
    question_extract.add_argument("--after", metavar="DATE", type=pandas.to_datetime,
                                  help="keep interactions after the specified date")
    question_extract.add_argument("--user-experience", nargs="+", default=set(),
                                  help="disallowed User Experience values (DIALOG is always disallowed)")
    question_extract.add_argument("--deakin", action="store_true", help="fixups specific to the Deakin system")
    question_extract.set_defaults(func=extract_handler)
    # Sample questions by frequency.
    question_sample = subparsers.add_parser("sample",
                                            formatter_class=Raw,
                                            description=textwrap.dedent("""
    Sample a specified number unique of questions extracted by the 'themis question extract' command.

    Questions are sampled without replacement according to a distribution determined by their frequency, so more
    frequently asked questions are more likely to be in the sample."""),
                                            help="sample questions")
    question_sample.add_argument("questions", type=QAPairFileType(),
                                 help="question/answer pairs extracted from usage log by the 'question extract' command")
    question_sample.add_argument("sample_size", metavar="sample-size", type=int,
                                 help="number of unique questions to sample")
    question_sample.set_defaults(func=sample_handler)


# noinspection PyTypeChecker
def extract_handler(args):
    # Do custom fixup of usage logs.
    usage_log = pandas.concat(args.usage_log)
    n = len(usage_log)
    if args.before or args.after:
        usage_log = filter_usage_log_by_date(usage_log, args.before, args.after)
    user_experience = set(args.user_experience) | {"DIALOG"}  # DIALOG is always disallowed
    usage_log = filter_usage_log_by_user_experience(usage_log, user_experience)
    if args.deakin:
        usage_log = deakin(usage_log)
    m = n - len(usage_log)
    if n:
        logger.info("Removed %d of %d questions (%0.3f%%)" % (m, n, 100.0 * m / n))
    # Extract Q&A pairs from fixed up usage logs.
    qa_pairs = extract_question_answer_pairs_from_usage_logs(usage_log)
    print_csv(QAPairFileType.output_format(qa_pairs))


def sample_handler(args):
    # Sample questions by frequency.
    questions = args.questions[[QUESTION, FREQUENCY]].drop_duplicates(QUESTION)
    sample = questions.sample(args.sample_size, weights=FREQUENCY)
    print_csv(QuestionFrequencyFileType.output_format(sample))


def answer_command(subparsers):
    """
    Get answers to questions from various Q&A systems.

    WEA
        Extract answer from usage logs.

    Solr
        Lookup answers from a Solr database using questions as queries.

    NLC
        Train an NLC model to answer questions using the truth file downloaded from XMGR.
        1. train
        2. use
        3. list
        4. status
        5. delete
    """
    qa_shared_arguments = argparse.ArgumentParser(add_help=False)
    qa_shared_arguments.add_argument("questions", type=QuestionSetFileType(),
                                     help="question set generated by either the 'question extract' " +
                                          "or 'question sample' command")
    qa_shared_arguments.add_argument("output", type=str, help="output filename")

    checkpoint_argument = argparse.ArgumentParser(add_help=False)
    checkpoint_argument.add_argument("--checkpoint-frequency", metavar="CHECKPOINT-FREQUENCY", type=int, default=100,
                                     help="how often to flush to a checkpoint file")

    answer_parser = subparsers.add_parser("answer", help="answer questions with Q&A systems")
    subparsers = answer_parser.add_subparsers(description="answer questions with Q&A systems", help="Q&A systems")

    # Extract answers from the usage log.
    answer_wea = subparsers.add_parser("wea", parents=[qa_shared_arguments],
                                       formatter_class=Raw,
                                       description=textwrap.dedent("""
    Get answers returned by WEA to questions by looking them up in the usage log.

    Each question in the Q&A pairs must have a unique answer.

    The question/answer pairs are written to a specified file."""),
                                       help="extract WEA answers from usage log")
    answer_wea.add_argument("qa_pairs", metavar="qa-pairs", type=QAPairFileType(),
                            help="question/answer pairs produced by the 'question extract' command")
    answer_wea.set_defaults(func=wea_handler)

    # Query answers from a Solr database.
    answer_solr = subparsers.add_parser("solr", parents=[qa_shared_arguments, checkpoint_argument],
                                        formatter_class=Raw,
                                        description=textwrap.dedent("""
    Use questions as query text to a Solr database. The top hit returned is treated as the answer to the question.

    Results are saved to an intermediary file. If the process fails in the middle it can be restarted and will pick up
    where it left off."""),
                                        help="query answers from a Solr database")
    answer_solr.add_argument("url", type=str, help="solr URL")
    answer_solr.set_defaults(func=solr_handler)

    # Manage an NLC model.
    nlc_shared_arguments = argparse.ArgumentParser(add_help=False)
    nlc_shared_arguments.add_argument("url", help="NLC url")
    nlc_shared_arguments.add_argument("username", help="NLC username")
    nlc_shared_arguments.add_argument("password", help="NLC password")

    nlc_parser = subparsers.add_parser("nlc",
                                       help="answer questions with NLC")
    nlc_subparsers = nlc_parser.add_subparsers(title="Natural Language Classifier",
                                               description="train, use, and manage NLC models", help="NLC actions")
    # Train NLC model.
    nlc_train = nlc_subparsers.add_parser("train", parents=[nlc_shared_arguments], help="train an NLC model")
    nlc_train.add_argument("truth", type=TruthFileType(), help="truth file created by the 'xmgr truth' command")
    nlc_train.add_argument("name", help="classifier name")
    nlc_train.set_defaults(func=nlc_train_handler)
    # Use an NLC model.
    nlc_use = nlc_subparsers.add_parser("use", parents=[nlc_shared_arguments, qa_shared_arguments, checkpoint_argument],
                                        formatter_class=Raw,
                                        description=textwrap.dedent("""
    Use an NLC model to classify questions. The answer corresponding to the most likely class is treated as the answer
    to the question.

    Results are saved to an intermediary file. If the process fails in the middle it can be restarted and will pick up
    where it left off."""),
                                        help="use NLC model")
    nlc_use.add_argument("classifier", help="classifier id")
    nlc_use.add_argument("corpus", type=CorpusFileType(),
                         help="corpus file created by the 'download-corpus' or 'trec-corpus' command")
    nlc_use.set_defaults(func=nlc_use_handler)
    # List all NLC models.
    nlc_list = nlc_subparsers.add_parser("list", parents=[nlc_shared_arguments], help="list NLC models")
    nlc_list.set_defaults(func=nlc_list_handler)
    # Get status of NLC models.
    nlc_status = nlc_subparsers.add_parser("status", parents=[nlc_shared_arguments], help="status of NLC model")
    nlc_status.add_argument("classifiers", nargs="+", help="classifier ids")
    nlc_status.set_defaults(func=nlc_status_handler)
    # Delete NLC models.
    nlc_delete = nlc_subparsers.add_parser("delete", parents=[nlc_shared_arguments], help="delete an NLC model")
    nlc_delete.add_argument("classifiers", nargs="+", help="classifier ids")
    nlc_delete.set_defaults(func=nlc_delete_handler)


def wea_handler(args):
    wea_answers = get_answers_from_usage_log(args.questions, args.qa_pairs)
    to_csv(args.output, wea_answers)


def solr_handler(args):
    answer_questions(Solr(args.url), set(args.questions[QUESTION]), args.output, args.checkpoint_frequency)


def nlc_train_handler(args):
    print(train_nlc(args.url, args.username, args.password, args.truth, args.name))


def nlc_use_handler(args):
    corpus = args.corpus.set_index(ANSWER_ID)
    n = NLC(args.url, args.username, args.password, args.classifier, corpus)
    answer_questions(n, set(args.questions[QUESTION]), args.output, args.checkpoint_frequency)


def nlc_list_handler(args):
    print(pretty_print_json(classifier_list(args.url, args.username, args.password)))


def nlc_status_handler(args):
    classifier_status(args.url, args.username, args.password, args.classifiers)


def nlc_delete_handler(args):
    remove_classifiers(args.url, args.username, args.password, args.classifiers)


class QuestionSetFileType(CsvFileType):

    def __init__(self):
        super(self.__class__, self).__init__([QUESTION])

    def __call__(self, filename):
        questions = super(self.__class__, self).__call__(filename)
        return questions.drop_duplicates()


def judge_command(subparsers):
    """
    Judge answers using Annotate Assist

    pairs
        Generate question and answer pairs for Annotation Assist to judge. This takes question list filter, system answers,
        optional previous annotations.

    corpus
        Create the corpus file used by Annotation Assist.

    interpret
        Apply judgement threshold to file retrieved from Annotation Assist.
    """
    judge_parser = subparsers.add_parser("judge", help="judge answers provided by Q&A systems")
    subparsers = judge_parser.add_subparsers(description="create and interpret files used by Annotation Assist")
    # Annotation Assistant Q&A pairs.
    judge_pairs = subparsers.add_parser("pairs",
                                        formatter_class=Raw,
                                        description=textwrap.dedent("""
    Create list of Q&A pairs for judgment by Annotation Assist.

    The Q&A pairs to be judged are compiled from sets of answers generated by Q&A systems. These may be filtered by an
    optional list of questions. Judgements may be taken from optional sets of previously judged Q&A pairs."""),
                                        help="generate question and answer pairs for judgment by Annotation Assistant")
    judge_pairs.add_argument("answers", type=CsvFileType(), nargs="+",
                             help="answers generated by one of the 'answer' commands")
    judge_pairs.add_argument("--questions", type=CsvFileType([QUESTION]),
                             help="limit Q&A pairs to just these questions")
    judge_pairs.add_argument("--judgments", type=JudgmentFileType(), nargs="+",
                             help="Q&A pair judgments generated by the 'judge interpret' command")
    judge_pairs.set_defaults(func=annotation_pairs_handler)
    # Annotation Assistant corpus.
    judge_corpus = subparsers.add_parser("corpus",
                                         description="Create the JSON corpus file used by the Annotation Assist tool.",
                                         help="generate corpus file for Annotation Assistant")
    judge_corpus.add_argument("corpus", type=CorpusFileType(),
                              help="corpus file created by the 'download corpus' command")
    judge_corpus.set_defaults(func=annotation_corpus_handler)
    # Interpret Annotation Assistant judgments.
    judge_interpret = subparsers.add_parser("interpret",
                                            formatter_class=Raw,
                                            description=textwrap.dedent("""
    Convert the file produced by the Annotation Assist tool into a set of judgments that can be used by Themis.

    Convert the in purview column from an integer value to a boolean. Convert the annotation score column to a boolean
    correct column by applying a threshold. An answer can only be correct if the question is in purview. Drop any Q&A
    pairs that have multiple annotations."""),
                                            help="interpret Annotation Assistant judgments")
    judge_interpret.add_argument("judgments", type=AnnotationAssistFileType(),
                                 help="judgments file downloaded from Annotation Assistant")
    judge_interpret.add_argument("--judgment-threshold", metavar="JUDGMENT-THRESHOLD", type=float, default=50,
                                 help="cutoff value for a correct score, default 50")
    judge_interpret.set_defaults(func=annotation_interpret_handler)
    # Create sample of already judged questions.
    judge_sample = subparsers.add_parser("sample",
                                         formatter_class=Raw,
                                         description=textwrap.dedent("""
    Create a sample from a set of previously judged questions instead of a random selection from the logs."""),
                                         help="create sample of already judged questions")
    judge_sample.add_argument("frequency", type=QuestionFrequencyFileType(),
                              help="question frequency file " +
                                   "generated by the 'question extract' or 'question sample' commands")
    judge_sample.add_argument("judgments", nargs="+", type=JudgmentFileType(),
                              help="Q&A pair judgments generated by the 'judge interpret' command")
    judge_sample.set_defaults(func=judge_sample_handler)
    # Augment usage logs with judgments.
    judge_augment = subparsers.add_parser("augment",
                                          description=textwrap.dedent("""
    Add In Purview and Annotation Score information to system usage log.

    This information can be used for subsequent analysis and/or retraining of the system by the customer."""),
                                          help="augment usage logs with judgments")
    judge_augment.add_argument("usage_log", metavar="usage-log", nargs="+", type=CsvFileType(),
                               help="QuestionsData.csv usage log file from XMGR")
    judge_augment.add_argument("judgments", type=JudgmentFileType(),
                               help="judgments file created by 'judge interpret' command")
    judge_augment.set_defaults(func=augment_handler)


def annotation_pairs_handler(args):
    qa_pairs = annotation_assist_qa_input(args.answers, args.questions, args.judgments)
    print_csv(qa_pairs, index=False)


def annotation_corpus_handler(args):
    print(create_annotation_assist_corpus(args.corpus))


def annotation_interpret_handler(args):
    judgments = interpret_annotation_assist(args.judgments, args.judgment_threshold)
    print_csv(JudgmentFileType.output_format(judgments))


def judge_sample_handler(args):
    questions = pandas.concat(args.judgments)[[QUESTION]].drop_duplicates()
    sample = pandas.merge(questions, args.frequency, on=QUESTION, how="left")
    n = len(sample)
    logger.info("%d judged questions" % n)
    m = sum(sample[FREQUENCY].isnull())
    if m:
        logger.warning("Missing frequencies for %d questions (%0.3f%%)" % (m, 100.0 * m / n))
    print_csv(QuestionFrequencyFileType.output_format(sample))


def augment_handler(args):
    usage_log = pandas.concat(args.usage_log)
    # noinspection PyTypeChecker
    augmented = augment_usage_log(usage_log, args.judments)
    print_csv(augmented)


def analyze_command(parser, subparsers):
    filter_arguments = argparse.ArgumentParser(add_help=False)
    filter_arguments.add_argument("collated", nargs="+", type=CollatedFileType(),
                                  help="combined system answers and judgments created by 'analyze collate'")
    filter_arguments.add_argument("--system-names", metavar="system", nargs="+",
                                  help="name of systems to view, by default view them all")

    analyze_parser = subparsers.add_parser("analyze", help="analyze results")

    subparsers = analyze_parser.add_subparsers(description="analyze results")
    # Collate results.
    collate = subparsers.add_parser("collate",
                                    formatter_class=Raw,
                                    description=textwrap.dedent("""
    Collate system answer confidences and annotator judgments by question/answer pair.
    Add to each pair the question frequency. Collated system files are used as input to subsequent cross-system
    analyses.

    Though you expect the set of question/answer pairs in the system answers and judgments to not be disjoint, it may
    be the case that neither is a subset of the other. If annotation is incomplete, there may be Q/A pairs in the
    system answers that haven't been annotated yet. If multiple systems are being judged, there may be Q/A pairs in the
    judgements that don't appear in the system answers.

    Some versions of Annotation Assist strip newlines from the answers they return in the judgement files, so
    optionally take this into account when joining on question/answer pairs."""),
                                    help="combine Q&A pairs and judgments across systems")
    collate.add_argument("frequency", type=QuestionFrequencyFileType(),
                         help="question frequency file " +
                              "generated by the 'question extract' or 'question sample' commands")
    collate.add_argument("answers", type=AnswersFileType(), nargs="+",
                         help="answers generated by one of the 'answer' commands")
    collate.add_argument("--labels", nargs="+", help="names of the Q&A systems")
    collate.add_argument("--judgments", required=True, nargs="+", type=JudgmentFileType(),
                         help="Q&A pair judgments generated by the 'judge interpret' command")
    collate.add_argument("--remove-newlines", action="store_true", help="join on answers with newlines removed")
    collate.set_defaults(func=HandlerClosure(collate_handler, parser))
    # Plot collated results.
    plot_parser = subparsers.add_parser("plot",
                                        description=textwrap.dedent("""
    Generate precision and ROC curves for multiple systems.

    Plot data is generated for each system represented in the collated file and written to a file in the output
    directory named 'precision|roc.SYSTEM-NAME.csv'."""),
                                        help="generate performance plots from judged answers")
    plot_parser.add_argument("type", choices=["roc", "precision"], help="type of plot to create")
    plot_parser.add_argument("collated", nargs="+", type=CollatedFileType(),
                             help="combined system answers and judgments created by 'analyze collate'")
    plot_parser.add_argument("--output", default=".", help="output directory")
    plot_parser.add_argument("--draw", action="store_true", help="draw plots")
    plot_parser.set_defaults(func=plot_handler)
    # Print in-purview correct answers.
    correct_parser = subparsers.add_parser("correct", parents=[filter_arguments],
                                           formatter_class=Raw,
                                           description=textwrap.dedent("""
    Print the in-purview correct answers for the specified systems."""),
                                           help="in-purview correct answers")
    correct_parser.set_defaults(func=correct_handler)
    # Print in-purview incorrect answers.
    incorrect_parser = subparsers.add_parser("incorrect", parents=[filter_arguments],
                                             formatter_class=Raw,
                                             description=textwrap.dedent("""
    Print the in-purview incorrect answers for the specified systems."""),
                                             help="in-purview incorrect answers")
    incorrect_parser.set_defaults(func=incorrect_handler)
    # Similarity of system answers.
    similarity_parser = subparsers.add_parser("similarity",
                                              formatter_class=Raw,
                                              description=textwrap.dedent("""
    For each system pair, return the number of questions they answered the same."""),
                                              help="measure similarity of different systems' answers")
    similarity_parser.add_argument("collated", type=CollatedFileType(),
                                   help="combined system answers and judgments created by 'analyze collate'")
    similarity_parser.set_defaults(func=similarity_handler)
    # Comparison of system pairs.
    comparison_parser = subparsers.add_parser("compare",
                                              formatter_class=Raw,
                                              description=textwrap.dedent("""
    On which questions did system x do better or worse than system y?

    System x did better than system y if it correctly answered a question when system y did not, and vice versa."""),
                                              help="compare two systems' performance")
    comparison_parser.add_argument("type", choices=["better", "worse"],
                                   help="relative performance of first to second system")
    comparison_parser.add_argument("system_1", metavar="system-1", help="first system")
    comparison_parser.add_argument("system_2", metavar="system-2", help="second system")
    comparison_parser.add_argument("collated", type=CollatedFileType(),
                                   help="combined system answers and judgments created by 'analyze collate'")
    comparison_parser.set_defaults(func=comparison_handler)
    # Create multi-system oracle.
    oracle_parser = subparsers.add_parser("oracle",
                                          formatter_class=Raw,
                                          description=textwrap.dedent("""
    Combine results from multiple systems into a single oracle system. The oracle system gets a question correct if any
    of its component systems did. If the answer is correct use the highest confidence. If it is incorrect, use the
    lowest confidence.

    (A question is in purview if judgments from all the systems say it is in purview. These judgments should be
    unanimous. The 'themis analyze purview' command finds when this is not the case.)"""),
                                          help="combine multiple systems into a single oracle system " +
                                               "that is correct when any one of them is correct")
    oracle_parser.add_argument("collated", type=CollatedFileType(),
                               help="combined system answers and judgments created by 'analyze collate'")
    oracle_parser.add_argument("system_names", metavar="system", nargs="+", help="name of systems to combine")
    oracle_parser.set_defaults(func=oracle_handler)
    # Corpus statistics.
    corpus_parser = subparsers.add_parser("corpus",
                                          formatter_class=Raw,
                                          description=textwrap.dedent("""
    Generate statistics for the corpus, e.g. number of documents and tokens."""),
                                          help="corpus statistics")
    corpus_parser.add_argument("corpus", type=CorpusFileType(),
                               help="corpus file created by the 'download corpus' command")
    corpus_parser.add_argument("--histogram", help="token frequency per answer histogram")
    corpus_parser.set_defaults(func=analyze_corpus_handler)
    # Truth statistics.
    truth_parser = subparsers.add_parser("truth",
                                         description="Generate statistics for the truth.",
                                         help="truth statistics")
    truth_parser.add_argument("truth", type=TruthFileType(), help="truth file created by the 'xmgr truth' command")
    truth_parser.add_argument("--histogram", help="answers per question histogram")
    truth_parser.add_argument("--corpus", type=CorpusFileType(),
                              help="corpus file created by the 'download corpus' command, " +
                                   "used to add answer text to the histogram")
    truth_parser.set_defaults(func=HandlerClosure(analyze_truth_handler, parser))
    # Test set statistics.
    questions_parser = subparsers.add_parser("questions",
                                             formatter_class=Raw,
                                             description=textwrap.dedent("""
    Generate statistics for the question set, including which question appear in the truth."""),
                                             help="question set statistics")
    questions_parser.add_argument("sample", type=QuestionSetFileType(),
                                  help="question set generated by either the 'question extract' " +
                                       "or 'question sample' command")
    questions_parser.add_argument("questions", type=QAPairFileType(),
                                  help="question set generated by the 'question extract' command")
    questions_parser.add_argument("truth", type=TruthFileType(), help="truth file created by the 'xmgr truth' command")
    questions_parser.set_defaults(func=analyze_questions_handler)
    # Answer statistics.
    answer_parser = subparsers.add_parser("answers",
                                          formatter_class=Raw,
                                          description=textwrap.dedent("""
    Generate statistics on answered questions broken down by purview, correctness, and system."""),
                                          help="answered questions statistics")
    answer_parser.add_argument("collated", nargs="+", type=CollatedFileType(),
                               help="combined system answers and judgments created by 'analyze collate'")
    answer_parser.add_argument("--freq-le", metavar="FREQUENCY", type=int,
                               help="only consider questions with frequency less than or equal to this value")
    answer_parser.add_argument("--freq-gr", metavar="FREQUENCY", type=int,
                               help="only consider questions with frequency greater than this value")
    answer_parser.set_defaults(func=analyze_answers_handler)
    # Truth coverage statistics.
    truth_coverage_parser = subparsers.add_parser("truth-coverage",
                                                  formatter_class=Raw,
                                                  description=textwrap.dedent("""
    Statistics about which answers came from the truth set broken down by system."""),
                                                  help="truth coverage statistics")
    truth_coverage_parser.add_argument("corpus", type=CorpusFileType(),
                                       help="corpus file created by the 'download corpus' command")
    truth_coverage_parser.add_argument("truth", type=TruthFileType(),
                                       help="truth file created by the 'xmgr truth' command")
    truth_coverage_parser.add_argument("collated", nargs="+", type=CollatedFileType(),
                                       help="combined system answers and judgments created by 'analyze collate'")
    truth_coverage_parser.set_defaults(func=truth_coverage_handler)
    # Fat-head vs. long-tail analysis.
    long_tail_parser = subparsers.add_parser("long-tail",
                                             description=textwrap.dedent("""
    Accuracy statistics broken down by 'fat-head' and 'long-tail' questions.

    Fat-head are questions with frequency above a threshold value. Long-tail are questions with frequency equal to or
    less than the threshold."""),
                                             help="long tail vs. fat head statistics")
    long_tail_parser.add_argument("--frequency-cutoff", metavar="FREQUENCY", type=int, default=1,
                                  help="long-tail frequency cutoff, default 1")
    long_tail_parser.add_argument("collated", nargs="+", type=CollatedFileType(),
                                  help="combined system answers and judgments created by 'analyze collate'")
    long_tail_parser.set_defaults(func=long_tail_handler)
    # Find disagreement in purview judgments.
    purview_disagreement_parser = subparsers.add_parser("purview",
                                                        formatter_class=Raw,
                                                        description=textwrap.dedent("""
    Return collated data where in-purview judgments are not unanimous for a question.

    These questions' purview should be rejudged to make them consistent."""),
                                                        help="find non-unanimous in-purview judgments")
    purview_disagreement_parser.add_argument("collated", type=CollatedFileType(),
                                             help="combined system answers and judgments created by 'analyze collate'")
    purview_disagreement_parser.set_defaults(func=purview_disagreement_handler)


# noinspection PyTypeChecker
def collate_handler(parser, args):
    labeled_qa_pairs = answer_labels(parser, args)
    judgments = pandas.concat(args.judgments)
    all_systems = []
    for label, qa_pairs in labeled_qa_pairs:
        # Only consider the questions listed in the frequency file.
        qa_pairs = qa_pairs[qa_pairs[QUESTION].isin(args.frequency[QUESTION])]
        collated = add_judgments_and_frequencies_to_qa_pairs(qa_pairs, judgments, args.frequency, args.remove_newlines)
        collated[SYSTEM] = label
        all_systems.append(collated)
    collated = pandas.concat(all_systems)
    logger.info("%d question/answer pairs" % len(collated))
    n = len(collated)
    for column, s in [(ANSWER, "answers"), (IN_PURVIEW, "in purview judgments"), (CORRECT, "correctness judgments")]:
        m = sum(collated[column].isnull())
        if m:
            logger.warning("%d question/answer pairs out of %d missing %s (%0.3f%%)" % (m, n, s, 100.0 * m / n))
    # This will print a warning if any in-purview judgments are not unanimous for a given question.
    in_purview_disagreement(collated)
    print_csv(CollatedFileType.output_format(collated))


def answer_labels(parser, args):
    if args.labels is None:
        args.labels = [answers.filename for answers in args.answers]
    elif not len(args.answers) == len(args.labels):
        parser.print_usage()
        parser.error("There must be a name for each plot.")
    return zip(args.labels, args.answers)


def correct_handler(args):
    correct = filter_judged_answers(args.collated, True, args.system_names)
    print_csv(CollatedFileType.output_format(correct))


def incorrect_handler(args):
    incorrect = filter_judged_answers(args.collated, False, args.system_names)
    print_csv(CollatedFileType.output_format(incorrect))


def plot_handler(args):
    curves = generate_curves(args.type, args.collated)
    # Write curves data.
    ensure_directory_exists(args.output)
    for label, curve in curves.items():
        filename = os.path.join(args.output, "%s.%s.csv" % (args.type, label))
        to_csv(filename, curve)
    # Optionally draw plot.
    if args.draw:
        plot_curves(curves, args.type)


def similarity_handler(args):
    similarity = system_similarity(args.collated)
    print_csv(similarity)


def comparison_handler(args):
    comparison = compare_systems(args.collated, args.system_1, args.system_2, args.type)
    print_csv(comparison)


def oracle_handler(args):
    oracle_name = "%s Oracle" % "+".join(args.system_names)
    oracle = oracle_combination(args.collated, args.system_names, oracle_name)
    print_csv(OracleFileType.output_format(oracle))


def analyze_corpus_handler(args):
    answers, tokens, histogram = corpus_statistics(args.corpus)
    print("%d answers, %d tokens, average %0.3f tokens per answer" % (answers, tokens, tokens / float(answers)))
    if args.histogram:
        r = pandas.DataFrame(list(histogram.items()), columns=("Tokens", "Count")).set_index("Tokens").sort_index()
        to_csv(args.histogram, r)


def analyze_truth_handler(parser, args):
    if args.histogram is None and args.corpus is not None:
        parser.print_usage()
        parser.error("The corpus is only used when drawing a histogram.")
    pairs, questions, answers, question_histogram = truth_statistics(args.truth)
    print("%d training pairs, %d unique questions, %d unique answers, average %0.3f questions per answer" %
          (pairs, questions, answers, questions / float(answers)))
    if args.histogram:
        if args.corpus is not None:
            question_histogram = pandas.merge(question_histogram, args.corpus[[ANSWER_ID, ANSWER]].set_index(ANSWER_ID),
                                              left_index=True, right_index=True)
            question_histogram = question_histogram[[ANSWER, QUESTION]]
        to_csv(args.histogram,
               question_histogram.sort_values(QUESTION, ascending=False).rename(columns={QUESTION: "Questions"}))


def analyze_questions_handler(args):
    questions = args.sample[[QUESTION]]
    dates = pandas.merge(questions,
                         args.questions[[QUESTION, DATE_TIME]], on=QUESTION, how="left").sort_values(DATE_TIME)
    min = dates[DATE_TIME].min()
    max = dates[DATE_TIME].max()
    n = len(questions)
    m = len(pandas.merge(questions, args.truth[[QUESTION]], on=QUESTION))
    print("%d questions, from %s to %s, %d in ground truth (%0.3f%%)" % (len(args.sample), min, max, m, 100.8 * m / n))


def analyze_answers_handler(args):
    summary = analyze_answers(args.collated, args.freq_le, args.freq_gr)
    print_csv(summary)


def truth_coverage_handler(args):
    coverage = truth_coverage(args.corpus, args.truth, args.collated)
    print_csv(coverage)


def long_tail_handler(args):
    fat_head, long_tail = long_tail_fat_head(args.frequency_cutoff, args.collated)
    print("Fat Head (frequency > %d)" % args.frequency_cutoff)
    print_csv(fat_head)
    print("Long Tail (frequency <= %d)" % args.frequency_cutoff)
    print_csv(long_tail)


def purview_disagreement_handler(args):
    purview_disagreement = in_purview_disagreement(args.collated)
    print_csv(CollatedFileType.output_format(purview_disagreement))


def util_command(subparsers):
    util_parser = subparsers.add_parser("util", help="various utilities")
    subparsers = util_parser.add_subparsers(description="various utilities")
    rows = subparsers.add_parser("rows", help="get the number of rows in a CSV file")
    rows.add_argument("file", type=CsvFileType(), help="CSV file")
    rows.set_defaults(func=rows_handler)
    drop_null = subparsers.add_parser("drop-null", help="drop rows that contain null values from a CSV file")
    drop_null.add_argument("file", type=CsvFileType(), help="CSV file")
    drop_null.set_defaults(func=drop_null_handler)
<<<<<<< HEAD
    truncate = subparsers.add_parser("truncate-answers", help="Truncates the answer text field of an Annotation Assist file to the specified length.")
    truncate.add_argument("file", type=CsvFileType(), help="Annotation Assist file")
    truncate.add_argument("length", type=int, help="The length to shorten the TopAnswerText field to")
    truncate.set_defaults(func=truncate_answers_handler)
=======
    kfold_split = subparsers.add_parser("kfold-split", help="split a CSV file into K Test and Train folds.")
    kfold_split.add_argument("file", type=CsvFileType(), help="CSV file")
    kfold_split.add_argument("--output_directory", metavar="OUTPUT_DIRECTORY", type=str, default=".",
                                  help="output directory")
    kfold_split.set_defaults(func=kfold_split_handler)
>>>>>>> dd8c6f85


def rows_handler(args):
    n = len(args.file)
    m = sum(args.file.count(axis="columns") < len(args.file.columns))
    print("%d rows, %d with null values (%0.3f%%)" % (n, m, 100.0 * m / n))


def drop_null_handler(args):
    n = len(args.file)
    non_null = args.file.dropna()
    m = n - len(non_null)
    logger.info("Dropped %d rows with null values from %d rows (%0.3f%%)" % (m, n, 100.0 * m / n))
    print_csv(non_null, index=False)


def truncate_answers_handler(args):
    aa_file = args.file

    aa_file.TopAnswerText = aa_file.TopAnswerText.apply(lambda x: x[0:args.length])
    print_csv(aa_file, index=False)


def version_command(subparsers):
    version_parser = subparsers.add_parser("version", help="print version number")
    version_parser.set_defaults(func=version_handler)


def version_handler(_):
    print("Themis version %s" % __version__)


def kfold_split_handler(args):
    kfold_split(args.file, args.output_directory, 5)


class HandlerClosure(object):

    def __init__(self, func, parser):
        self.func = func
        self.parser = parser

    def __call__(self, args):
        self.func(self.parser, args)


if __name__ == "__main__":
    main()<|MERGE_RESOLUTION|>--- conflicted
+++ resolved
@@ -10,7 +10,6 @@
 
 import pandas
 
-<<<<<<< HEAD
 from themis import (ANSWER, ANSWER_ID, CORRECT, DOCUMENT_ID, FREQUENCY,
                     IN_PURVIEW, QUESTION, CsvFileType, __version__,
                     configure_logger, ensure_directory_exists, logger,
@@ -19,19 +18,13 @@
                             add_judgments_and_frequencies_to_qa_pairs,
                             analyze_answers, compare_systems,
                             corpus_statistics, filter_judged_answers,
-                            in_purview_disagreement, long_tail_fat_head,
-                            oracle_combination, system_similarity,
-                            truth_coverage, truth_statistics)
+                            in_purview_disagreement, kfold_split,
+                            long_tail_fat_head, oracle_combination,
+                            system_similarity, truth_coverage,
+                            truth_statistics)
 from themis.answer import (AnswersFileType, Solr, answer_questions,
                            get_answers_from_usage_log)
-=======
-from themis import configure_logger, CsvFileType, to_csv, QUESTION, ANSWER_ID, pretty_print_json, logger, print_csv, \
-    __version__, FREQUENCY, ANSWER, IN_PURVIEW, CORRECT, DOCUMENT_ID, ensure_directory_exists
-from themis.analyze import SYSTEM, CollatedFileType, add_judgments_and_frequencies_to_qa_pairs, system_similarity, \
-    compare_systems, oracle_combination, filter_judged_answers, corpus_statistics, truth_statistics, \
-    in_purview_disagreement, analyze_answers, truth_coverage, OracleFileType, long_tail_fat_head, kfold_split
-from themis.answer import answer_questions, Solr, get_answers_from_usage_log, AnswersFileType
->>>>>>> dd8c6f85
+# >>>>>>> master
 from themis.checkpoint import retry
 from themis.fixup import (deakin, filter_corpus, filter_usage_log_by_date,
                           filter_usage_log_by_user_experience)
@@ -938,18 +931,15 @@
     drop_null = subparsers.add_parser("drop-null", help="drop rows that contain null values from a CSV file")
     drop_null.add_argument("file", type=CsvFileType(), help="CSV file")
     drop_null.set_defaults(func=drop_null_handler)
-<<<<<<< HEAD
     truncate = subparsers.add_parser("truncate-answers", help="Truncates the answer text field of an Annotation Assist file to the specified length.")
     truncate.add_argument("file", type=CsvFileType(), help="Annotation Assist file")
     truncate.add_argument("length", type=int, help="The length to shorten the TopAnswerText field to")
     truncate.set_defaults(func=truncate_answers_handler)
-=======
     kfold_split = subparsers.add_parser("kfold-split", help="split a CSV file into K Test and Train folds.")
     kfold_split.add_argument("file", type=CsvFileType(), help="CSV file")
     kfold_split.add_argument("--output_directory", metavar="OUTPUT_DIRECTORY", type=str, default=".",
-                                  help="output directory")
+                             help="output directory")
     kfold_split.set_defaults(func=kfold_split_handler)
->>>>>>> dd8c6f85
 
 
 def rows_handler(args):
