"""
Command line interface to download information from XMGR, extract questions from the usage logs, answer questions using
various Q&A systems, annotate the answers and analyze the results.
"""

import argparse
import os
import textwrap
from argparse import RawDescriptionHelpFormatter as Raw

import pandas

<<<<<<< HEAD

from themis import configure_logger, CsvFileType, to_csv, QUESTION, ANSWER_ID, pretty_print_json, logger, print_csv, \
    __version__, FREQUENCY, ANSWER, IN_PURVIEW, CORRECT, DOCUMENT_ID, ensure_directory_exists
from themis.analyze import SYSTEM, CollatedFileType, add_judgments_and_frequencies_to_qa_pairs, system_similarity, \
    compare_systems, oracle_combination, filter_judged_answers, corpus_statistics, truth_statistics, \
    in_purview_disagreement, analyze_answers, truth_coverage, OracleFileType, long_tail_fat_head, kfold_split, nlc_router
from themis.answer import answer_questions, Solr, get_answers_from_usage_log, AnswersFileType

=======
>>>>>>> 93c6f68a
from themis import (ANSWER, ANSWER_ID, CORRECT, DOCUMENT_ID, FREQUENCY,
                    IN_PURVIEW, QUESTION, CsvFileType, __version__,
                    configure_logger, ensure_directory_exists, logger,
                    pretty_print_json, print_csv, to_csv)
from themis.analyze import (SYSTEM, CollatedFileType, OracleFileType,
                            add_judgments_and_frequencies_to_qa_pairs,
                            analyze_answers, compare_systems,
                            corpus_statistics, filter_judged_answers,
                            in_purview_disagreement, kfold_split,
                            long_tail_fat_head, oracle_combination,
                            system_similarity, truth_coverage,
                            truth_statistics)
from themis.answer import (AnswersFileType, Solr, answer_questions,
                           get_answers_from_usage_log)
<<<<<<< HEAD

=======
>>>>>>> 93c6f68a
from themis.checkpoint import retry
from themis.fixup import (deakin, filter_corpus, filter_usage_log_by_date,
                          filter_usage_log_by_user_experience)
from themis.judge import (AnnotationAssistFileType, JudgmentFileType,
                          annotation_assist_qa_input, augment_usage_log,
                          create_annotation_assist_corpus,
                          interpret_annotation_assist)
from themis.nlc import (NLC, classifier_list, classifier_status,
                        remove_classifiers, train_nlc)
from themis.plot import generate_curves, plot_curves
from themis.question import (DATE_TIME, QAPairFileType,
                             QuestionFrequencyFileType, UsageLogFileType,
                             extract_question_answer_pairs_from_usage_logs)
from themis.trec import corpus_from_trec
from themis.xmgr import (CorpusFileType, DownloadCorpusFromXmgrClosure,
                         TruthFileType, XmgrProject, augment_corpus_answers,
                         augment_corpus_truth, download_truth_from_xmgr,
                         examine_truth, validate_answers_with_corpus,
                         validate_truth_with_corpus)


def main():
    parser = argparse.ArgumentParser(description="Themis analysis toolkit, version %s" % __version__)
    parser.add_argument("--log", default="INFO", help="logging level")

    subparsers = parser.add_subparsers(title="Q&A System analysis", description=__doc__)
    # Download information from xmgr.
    xmgr_command(subparsers)
    # Extract questions from usage logs.
    question_command(subparsers)
    # Ask questions to a Q&A system.
    answer_command(subparsers)
    # Judge answers using Annotation Assist.
    judge_command(subparsers)
    # Analyze results.
    analyze_command(parser, subparsers)
    # Various utilities.
    util_command(subparsers)
    # Print the version number.
    version_command(subparsers)

    # Set logger to default level before parsing arguments so command line parsing can log messages.
    fmt = "%(asctime)-15s %(levelname)-8s %(message)s"
    configure_logger(parser.get_default("log"), fmt)
    args = parser.parse_args()
    logger.handlers = []  # Reset so that we don't have duplicate handlers.

    configure_logger(args.log.upper(), fmt)
    args.func(args)


def xmgr_command(subparsers):
    xmgr_shared_arguments = argparse.ArgumentParser(add_help=False)
    xmgr_shared_arguments.add_argument("url", help="XMGR url")
    xmgr_shared_arguments.add_argument("username", help="XMGR username")
    xmgr_shared_arguments.add_argument("password", help="XMGR password")

    verify_arguments = argparse.ArgumentParser(add_help=False)
    verify_arguments.add_argument("corpus", type=CorpusFileType(),
                                  help="corpus file created by the 'download corpus' command")
    verify_arguments.add_argument("truth", type=TruthFileType(), help="truth file created by the 'xmgr truth' command")

    output_directory = argparse.ArgumentParser(add_help=False)
    output_directory.add_argument("--output-directory", metavar="OUTPUT-DIRECTORY", type=str, default=".",
                                  help="output directory, default current directory")

    xmgr_parser = subparsers.add_parser("xmgr", help="download information from XMGR")
    subparsers = xmgr_parser.add_subparsers(description="download information from XMGR")
    # Download corpus from XMGR.
    xmgr_download = subparsers.add_parser("download-corpus", formatter_class=Raw,
                                          description=textwrap.dedent("""
    Download the corpus from an XMGR project

    A corpus is a mapping of answer text to answer Ids. It also contains answer titles and the names of the documents
    from which the answers were extracted.

    This can take a long time to complete, so intermediate results are saved in the directory. If you restart an
    incomplete download it will pick up where it left off."""),
                                          parents=[xmgr_shared_arguments, output_directory], help="download corpus")
    xmgr_download.add_argument("--max-docs", metavar="MAX-DOCS", type=int,
                               help="maximum number of corpus documents to download")
    xmgr_download.add_argument("--checkpoint-frequency", metavar="CHECKPOINT-FREQUENCY", type=int, default=10,
                               help="flush corpus to checkpoint file after downloading this many documents")
    xmgr_download.add_argument("--retries", type=int, help="number of times to retry downloading after an error")
    xmgr_download.set_defaults(func=download_handler)
    # Get corpus from TREC documents directory.
    xmgr_trec = subparsers.add_parser("trec-corpus", parents=[output_directory],
                                      formatter_class=Raw,
                                      description=textwrap.dedent("""
    Extract the corpus from the TREC XML files in which XMGR stores PAU information.

    This is for when we have file system access to the corpus instead of needing to download it."""),
                                      help="extract corpus from TREC files")
    xmgr_trec.add_argument("directory", help="directory containing XML TREC files")
    xmgr_trec.add_argument("--max-docs", metavar="MAX-DOCS", type=int,
                           help="maximum number of TREC documents to examine")
    xmgr_trec.add_argument("--checkpoint-frequency", metavar="CHECKPOINT-FREQUENCY", type=int, default=1000,
                           help="flush corpus to checkpoint file after parsing this many TREC files")
    xmgr_trec.set_defaults(func=trec_handler)
    # Download truth from XMGR.
    xmgr_truth = subparsers.add_parser("truth", parents=[xmgr_shared_arguments, output_directory],
                                       formatter_class=Raw,
                                       description=textwrap.dedent("""
    Download truth from an XMGR project.

    Truth is a mapping of sets of questions to answer documents. Truth is used to train the WEA model and may be used
    to train an NLC model.

    This function creates two files in the output directory: a raw truth.json that contains all the information
    downloaded from XMGR and a filtered truth.csv file."""),
                                       help="download truth file")
    xmgr_truth.set_defaults(func=truth_handler)
    # Download PAU ids corresponding to a document.
    xmgr_pau = subparsers.add_parser("pau-ids", parents=[xmgr_shared_arguments],
                                     formatter_class=Raw,
                                     description=textwrap.dedent("""
                                     Each document has a number of associated PAUs. This downloads all the PAU Id
                                     corresponding to a given document Id, which may be helpful when debugging problems
                                     with corpus download."""),
                                     help="list PAU ids corresponding to a document")
    xmgr_pau.add_argument("document", help="document id")
    xmgr_pau.set_defaults(func=document_handler)
    # Download individual PAU.
    xmgr_pau = subparsers.add_parser("pau", parents=[xmgr_shared_arguments],
                                     formatter_class=Raw,
                                     description=textwrap.dedent("""
    This downloads the PAU corresponding to a given PAU Id, which may be helpful when debugging problems
    with corpus download."""),
                                     help="download an individual PAU")
    xmgr_pau.add_argument("pau", help="PAU id")
    xmgr_pau.set_defaults(func=pau_handler)
    # Augment corpus with answers from usage logs.
    augment_answers = subparsers.add_parser("augment-answers",
                                            formatter_class=Raw,
                                            description=textwrap.dedent("""
    Create a set of answers culled from both the corpus and the usage logs.

    These answers can be used to populate a Solr database.

    You would expect all the answers returned by the system to be in the corpus, but this is not the case. The
    'themis xmgr validate-answers' command shows which answers are missing from the corpus."""),
                                            help="augment corpus with answers from usage logs")
    augment_answers.add_argument("corpus", type=CorpusFileType(),
                                 help="corpus file created by the 'download-corpus' or 'trec-corpus' command")
    augment_answers.add_argument("qa_pairs", metavar="qa-pairs", type=QAPairFileType(),
                                 help="question/answer pairs produced by the 'question extract' command")
    augment_answers.set_defaults(func=augment_answers_handler)
    # Augment corpus with answer IDs pulled from truth.
    augment_truth = subparsers.add_parser("augment-truth",
                                          formatter_class=Raw,
                                          description=textwrap.dedent("""
    Find answer IDs referenced in the truth file that are missing from the corpus, download them from XMGR, then add
    them to the corpus.

    Intermediary results are periodically written to an augment.temp.csv file in the current directory so that
    downloading can resume from where it left off if it fails in the middle. The augment.temp.csv file is deleted upon
    completion of downloading."""),
                                          parents=[xmgr_shared_arguments, verify_arguments],
                                          help="augment corpus with PAUs mentioned in truth")
    augment_truth.add_argument("--checkpoint-frequency", metavar="CHECKPOINT-FREQUENCY", type=int, default=10,
                               help="flush to checkpoint file after downloading this many answers")
    augment_truth.set_defaults(func=augment_truth_handler)
    # Filter corpus.
    xmgr_filter = subparsers.add_parser("filter",
                                        formatter_class=Raw,
                                        description="Remove corpus entries above a specified size.",
                                        help="fix up corpus")
    xmgr_filter.add_argument("corpus", type=CorpusFileType(), help="file downloaded by 'xmgr corpus'")
    xmgr_filter.add_argument("--max-size", metavar="MAX-SIZE", type=int,
                             help="maximum size of answer text in characters")
    xmgr_filter.set_defaults(func=filter_corpus_handler)
    # Verify that truth answer Ids are in the corpus.
    xmgr_validate_truth = subparsers.add_parser("validate-truth", parents=[verify_arguments, output_directory],
                                                formatter_class=Raw,
                                                description=textwrap.dedent("""
    Verify that all the answer IDs in the truth appear in the corpus.

    If they are all present in the corpus, this does nothing. If any are missing, it creates two new files:
    truth.in-corpus.csv and truth.not-in-corpus.csv."""),
                                                help="ensure that all truth answer Ids are in the corpus")
    xmgr_validate_truth.set_defaults(func=validate_truth_handler)
    # Verify that usage log answers are in the corpus.
    xmgr_validate_answers = subparsers.add_parser("validate-answers", parents=[output_directory],
                                                  formatter_class=Raw,
                                                  description=textwrap.dedent("""
    Verify that all the answers in the Q&A pairs are present in the corpus.

    If they are all present in the corpus, this does nothing. If any are missing, it creates two new files:
    answers.in-corpus.csv and answers.not-in-corpus.csv."""),
                                                  help="ensure that all WEA answers are in the corpus")
    xmgr_validate_answers.add_argument("corpus", type=CorpusFileType(),
                                       help="corpus file created by the 'download corpus' command")
    xmgr_validate_answers.add_argument("qa_pairs", metavar="qa-pairs", type=QAPairFileType(),
                                       help="Q&A pair file generated by 'question extract'")
    xmgr_validate_answers.set_defaults(func=validate_answers_handler)
    # Write questions and answers in truth to an HTML file.
    xmgr_examine = subparsers.add_parser("examine-truth", parents=[verify_arguments],
                                         formatter_class=Raw,
                                         description=textwrap.dedent("""
    Print an HTML file of all the answers in the truth with their corresponding questions.

    This can be used to verify that the truth file makes sense."""),
                                         help="create human-readable truth file with answers and their " +
                                              "associated questions")
    xmgr_examine.set_defaults(func=examine_handler)


def download_handler(args):
    xmgr = XmgrProject(args.url, args.username, args.password)
    closure = DownloadCorpusFromXmgrClosure(xmgr, args.output_directory, args.checkpoint_frequency, args.max_docs)
    retry(closure, args.retries)


def trec_handler(args):
    checkpoint_filename = os.path.join(args.output_directory, "corpus.trec.temp.csv")
    corpus = corpus_from_trec(checkpoint_filename, args.directory, args.checkpoint_frequency, args.max_docs)
    to_csv(os.path.join(args.output_directory, "corpus.csv"), CorpusFileType.output_format(corpus))
    logger.info("%d documents and %d PAUs in corpus" % (len(corpus[DOCUMENT_ID].drop_duplicates()), len(corpus)))
    os.remove(checkpoint_filename)


def truth_handler(args):
    xmgr = XmgrProject(args.url, args.username, args.password)
    download_truth_from_xmgr(xmgr, args.output_directory)


def pau_handler(args):
    xmgr = XmgrProject(args.url, args.username, args.password)
    print(pretty_print_json(xmgr.get_paus(args.pau)))


def document_handler(args):
    xmgr = XmgrProject(args.url, args.username, args.password)
    print(", ".join(xmgr.get_pau_ids_in_document(args.document)))


def augment_answers_handler(args):
    augmented_corpus = augment_corpus_answers(args.corpus, args.qa_pairs)
    print_csv(CorpusFileType.output_format(augmented_corpus))


def augment_truth_handler(args):
    xmgr = XmgrProject(args.url, args.username, args.password)
    augmented_corpus = augment_corpus_truth(xmgr, args.corpus, args.truth, args.checkpoint_frequency)
    print_csv(CorpusFileType.output_format(augmented_corpus))


def filter_corpus_handler(args):
    corpus = filter_corpus(args.corpus, args.max_size)
    print_csv(corpus)


def validate_truth_handler(args):
    validate_truth_with_corpus(args.corpus, args.truth, args.output_directory)


def validate_answers_handler(args):
    validate_answers_with_corpus(args.corpus, args.qa_pairs, args.output_directory)


def examine_handler(args):
    examine_truth(args.corpus, args.truth)


def question_command(subparsers):
    question_parser = subparsers.add_parser("question", help="get questions to ask a Q&A system")
    subparsers = question_parser.add_subparsers(description="get questions to ask a Q&A system")
    # Extract questions from usage logs.
    question_extract = subparsers.add_parser("extract",
                                             formatter_class=Raw,
                                             description=textwrap.dedent("""
    Extract questions and answers from usage logs, adding question frequency information.

    We are assuming here that a given question always elicits the same answer. Print a warning if this is not the case
    and drop answers to make the answers unique. It is arbitrary which answer is dropped."""),
                                             help="extract question/answer pairs from usage logs")
    question_extract.add_argument("usage_log", metavar="usage-log", nargs="+", type=UsageLogFileType(),
                                  help="QuestionsData.csv usage log file from XMGR")
    question_extract.add_argument("--before", metavar="DATE", type=pandas.to_datetime,
                                  help="keep interactions before the specified date")
    question_extract.add_argument("--after", metavar="DATE", type=pandas.to_datetime,
                                  help="keep interactions after the specified date")
    question_extract.add_argument("--user-experience", nargs="+", default=set(),
                                  help="disallowed User Experience values (DIALOG is always disallowed)")
    question_extract.add_argument("--deakin", action="store_true", help="fixups specific to the Deakin system")
    question_extract.set_defaults(func=extract_handler)
    # Sample questions by frequency.
    question_sample = subparsers.add_parser("sample",
                                            formatter_class=Raw,
                                            description=textwrap.dedent("""
    Sample a specified number unique of questions extracted by the 'themis question extract' command.

    Questions are sampled without replacement according to a distribution determined by their frequency, so more
    frequently asked questions are more likely to be in the sample."""),
                                            help="sample questions")
    question_sample.add_argument("questions", type=QAPairFileType(),
                                 help="question/answer pairs extracted from usage log by the 'question extract' command")
    question_sample.add_argument("sample_size", metavar="sample-size", type=int,
                                 help="number of unique questions to sample")
    question_sample.set_defaults(func=sample_handler)


# noinspection PyTypeChecker
def extract_handler(args):
    # Do custom fixup of usage logs.
    usage_log = pandas.concat(args.usage_log)
    n = len(usage_log)
    if args.before or args.after:
        usage_log = filter_usage_log_by_date(usage_log, args.before, args.after)
    user_experience = set(args.user_experience) | {"DIALOG"}  # DIALOG is always disallowed
    usage_log = filter_usage_log_by_user_experience(usage_log, user_experience)
    if args.deakin:
        usage_log = deakin(usage_log)
    m = n - len(usage_log)
    if n:
        logger.info("Removed %d of %d questions (%0.3f%%)" % (m, n, 100.0 * m / n))
    # Extract Q&A pairs from fixed up usage logs.
    qa_pairs = extract_question_answer_pairs_from_usage_logs(usage_log)
    print_csv(QAPairFileType.output_format(qa_pairs))


def sample_handler(args):
    # Sample questions by frequency.
    questions = args.questions[[QUESTION, FREQUENCY]].drop_duplicates(QUESTION)
    sample = questions.sample(args.sample_size, weights=FREQUENCY)
    print_csv(QuestionFrequencyFileType.output_format(sample))


def answer_command(subparsers):
    """
    Get answers to questions from various Q&A systems.

    WEA
        Extract answer from usage logs.

    Solr
        Lookup answers from a Solr database using questions as queries.

    NLC
        Train an NLC model to answer questions using the truth file downloaded from XMGR.
        1. train
        2. use
        3. list
        4. status
        5. delete
    """
    qa_shared_arguments = argparse.ArgumentParser(add_help=False)
    qa_shared_arguments.add_argument("questions", type=QuestionSetFileType(),
                                     help="question set generated by either the 'question extract' " +
                                          "or 'question sample' command")
    qa_shared_arguments.add_argument("output", type=str, help="output filename")

    checkpoint_argument = argparse.ArgumentParser(add_help=False)
    checkpoint_argument.add_argument("--checkpoint-frequency", metavar="CHECKPOINT-FREQUENCY", type=int, default=100,
                                     help="how often to flush to a checkpoint file")

    answer_parser = subparsers.add_parser("answer", help="answer questions with Q&A systems")
    subparsers = answer_parser.add_subparsers(description="answer questions with Q&A systems", help="Q&A systems")

    # Extract answers from the usage log.
    answer_wea = subparsers.add_parser("wea", parents=[qa_shared_arguments],
                                       formatter_class=Raw,
                                       description=textwrap.dedent("""
    Get answers returned by WEA to questions by looking them up in the usage log.

    Each question in the Q&A pairs must have a unique answer.

    The question/answer pairs are written to a specified file."""),
                                       help="extract WEA answers from usage log")
    answer_wea.add_argument("qa_pairs", metavar="qa-pairs", type=QAPairFileType(),
                            help="question/answer pairs produced by the 'question extract' command")
    answer_wea.set_defaults(func=wea_handler)

    # Query answers from a Solr database.
    answer_solr = subparsers.add_parser("solr", parents=[qa_shared_arguments, checkpoint_argument],
                                        formatter_class=Raw,
                                        description=textwrap.dedent("""
    Use questions as query text to a Solr database. The top hit returned is treated as the answer to the question.

    Results are saved to an intermediary file. If the process fails in the middle it can be restarted and will pick up
    where it left off."""),
                                        help="query answers from a Solr database")
    answer_solr.add_argument("url", type=str, help="solr URL")
    answer_solr.set_defaults(func=solr_handler)

    # Manage an NLC model.
    nlc_shared_arguments = argparse.ArgumentParser(add_help=False)
    nlc_shared_arguments.add_argument("url", help="NLC url")
    nlc_shared_arguments.add_argument("username", help="NLC username")
    nlc_shared_arguments.add_argument("password", help="NLC password")

    nlc_parser = subparsers.add_parser("nlc",
                                       help="answer questions with NLC")
    nlc_subparsers = nlc_parser.add_subparsers(title="Natural Language Classifier",
                                               description="train, use, and manage NLC models", help="NLC actions")
    # Train NLC model.
    nlc_train = nlc_subparsers.add_parser("train", parents=[nlc_shared_arguments], help="train an NLC model")
    nlc_train.add_argument("truth", type=TruthFileType(), help="truth file created by the 'xmgr truth' command")
    nlc_train.add_argument("name", help="classifier name")
    nlc_train.set_defaults(func=nlc_train_handler)
    # Use an NLC model.
    nlc_use = nlc_subparsers.add_parser("use", parents=[nlc_shared_arguments, qa_shared_arguments, checkpoint_argument],
                                        formatter_class=Raw,
                                        description=textwrap.dedent("""
    Use an NLC model to classify questions. The answer corresponding to the most likely class is treated as the answer
    to the question.

    Results are saved to an intermediary file. If the process fails in the middle it can be restarted and will pick up
    where it left off."""),
                                        help="use NLC model")
    nlc_use.add_argument("classifier", help="classifier id")
    nlc_use.add_argument("corpus", type=CorpusFileType(),
                         help="corpus file created by the 'download-corpus' or 'trec-corpus' command")
    nlc_use.set_defaults(func=nlc_use_handler)
    # List all NLC models.
    nlc_list = nlc_subparsers.add_parser("list", parents=[nlc_shared_arguments], help="list NLC models")
    nlc_list.set_defaults(func=nlc_list_handler)
    # Get status of NLC models.
    nlc_status = nlc_subparsers.add_parser("status", parents=[nlc_shared_arguments], help="status of NLC model")
    nlc_status.add_argument("classifiers", nargs="+", help="classifier ids")
    nlc_status.set_defaults(func=nlc_status_handler)
    # Delete NLC models.
    nlc_delete = nlc_subparsers.add_parser("delete", parents=[nlc_shared_arguments], help="delete an NLC model")
    nlc_delete.add_argument("classifiers", nargs="+", help="classifier ids")
    nlc_delete.set_defaults(func=nlc_delete_handler)


def wea_handler(args):
    wea_answers = get_answers_from_usage_log(args.questions, args.qa_pairs)
    to_csv(args.output, wea_answers)


def solr_handler(args):
    answer_questions(Solr(args.url), set(args.questions[QUESTION]), args.output, args.checkpoint_frequency)


def nlc_train_handler(args):
    print(train_nlc(args.url, args.username, args.password, args.truth, args.name))

def nlc_router_handler(args):
    print(nlc_router(args.url, args.username, args.password, args.collated, args.oracle_result, args.name))

def nlc_use_handler(args):
    corpus = args.corpus.set_index(ANSWER_ID)
    n = NLC(args.url, args.username, args.password, args.classifier, corpus)
    answer_questions(n, set(args.questions[QUESTION]), args.output, args.checkpoint_frequency)


def nlc_list_handler(args):
    print(pretty_print_json(classifier_list(args.url, args.username, args.password)))


def nlc_status_handler(args):
    classifier_status(args.url, args.username, args.password, args.classifiers)


def nlc_delete_handler(args):
    remove_classifiers(args.url, args.username, args.password, args.classifiers)


class QuestionSetFileType(CsvFileType):

    def __init__(self):
        super(self.__class__, self).__init__([QUESTION])

    def __call__(self, filename):
        questions = super(self.__class__, self).__call__(filename)
        return questions.drop_duplicates()


def judge_command(subparsers):
    """
    Judge answers using Annotate Assist

    pairs
        Generate question and answer pairs for Annotation Assist to judge. This takes question list filter, system answers,
        optional previous annotations.

    corpus
        Create the corpus file used by Annotation Assist.

    interpret
        Apply judgement threshold to file retrieved from Annotation Assist.
    """
    judge_parser = subparsers.add_parser("judge", help="judge answers provided by Q&A systems")
    subparsers = judge_parser.add_subparsers(description="create and interpret files used by Annotation Assist")
    # Annotation Assistant Q&A pairs.
    judge_pairs = subparsers.add_parser("pairs",
                                        formatter_class=Raw,
                                        description=textwrap.dedent("""
    Create list of Q&A pairs for judgment by Annotation Assist.

    The Q&A pairs to be judged are compiled from sets of answers generated by Q&A systems. These may be filtered by an
    optional list of questions. Judgements may be taken from optional sets of previously judged Q&A pairs."""),
                                        help="generate question and answer pairs for judgment by Annotation Assistant")
    judge_pairs.add_argument("answers", type=CsvFileType(), nargs="+",
                             help="answers generated by one of the 'answer' commands")
    judge_pairs.add_argument("--questions", type=CsvFileType([QUESTION]),
                             help="limit Q&A pairs to just these questions")
    judge_pairs.add_argument("--judgments", type=JudgmentFileType(), nargs="+",
                             help="Q&A pair judgments generated by the 'judge interpret' command")
    judge_pairs.set_defaults(func=annotation_pairs_handler)
    # Annotation Assistant corpus.
    judge_corpus = subparsers.add_parser("corpus",
                                         description="Create the JSON corpus file used by the Annotation Assist tool.",
                                         help="generate corpus file for Annotation Assistant")
    judge_corpus.add_argument("corpus", type=CorpusFileType(),
                              help="corpus file created by the 'download corpus' command")
    judge_corpus.set_defaults(func=annotation_corpus_handler)
    # Interpret Annotation Assistant judgments.
    judge_interpret = subparsers.add_parser("interpret",
                                            formatter_class=Raw,
                                            description=textwrap.dedent("""
    Convert the file produced by the Annotation Assist tool into a set of judgments that can be used by Themis.

    Convert the in purview column from an integer value to a boolean. Convert the annotation score column to a boolean
    correct column by applying a threshold. An answer can only be correct if the question is in purview. Drop any Q&A
    pairs that have multiple annotations."""),
                                            help="interpret Annotation Assistant judgments")
    judge_interpret.add_argument("judgments", type=AnnotationAssistFileType(),
                                 help="judgments file downloaded from Annotation Assistant")
    judge_interpret.add_argument("--judgment-threshold", metavar="JUDGMENT-THRESHOLD", type=float, default=50,
                                 help="cutoff value for a correct score, default 50")
    judge_interpret.set_defaults(func=annotation_interpret_handler)
    # Create sample of already judged questions.
    judge_sample = subparsers.add_parser("sample",
                                         formatter_class=Raw,
                                         description=textwrap.dedent("""
    Create a sample from a set of previously judged questions instead of a random selection from the logs."""),
                                         help="create sample of already judged questions")
    judge_sample.add_argument("frequency", type=QuestionFrequencyFileType(),
                              help="question frequency file " +
                                   "generated by the 'question extract' or 'question sample' commands")
    judge_sample.add_argument("judgments", nargs="+", type=JudgmentFileType(),
                              help="Q&A pair judgments generated by the 'judge interpret' command")
    judge_sample.set_defaults(func=judge_sample_handler)
    # Augment usage logs with judgments.
    judge_augment = subparsers.add_parser("augment",
                                          description=textwrap.dedent("""
    Add In Purview and Annotation Score information to system usage log.

    This information can be used for subsequent analysis and/or retraining of the system by the customer."""),
                                          help="augment usage logs with judgments")
    judge_augment.add_argument("usage_log", metavar="usage-log", nargs="+", type=CsvFileType(),
                               help="QuestionsData.csv usage log file from XMGR")
    judge_augment.add_argument("judgments", type=JudgmentFileType(),
                               help="judgments file created by 'judge interpret' command")
    judge_augment.set_defaults(func=augment_handler)


def annotation_pairs_handler(args):
    qa_pairs = annotation_assist_qa_input(args.answers, args.questions, args.judgments)
    print_csv(qa_pairs, index=False)


def annotation_corpus_handler(args):
    print(create_annotation_assist_corpus(args.corpus))


def annotation_interpret_handler(args):
    judgments = interpret_annotation_assist(args.judgments, args.judgment_threshold)
    print_csv(JudgmentFileType.output_format(judgments))


def judge_sample_handler(args):
    questions = pandas.concat(args.judgments)[[QUESTION]].drop_duplicates()
    sample = pandas.merge(questions, args.frequency, on=QUESTION, how="left")
    n = len(sample)
    logger.info("%d judged questions" % n)
    m = sum(sample[FREQUENCY].isnull())
    if m:
        logger.warning("Missing frequencies for %d questions (%0.3f%%)" % (m, 100.0 * m / n))
    print_csv(QuestionFrequencyFileType.output_format(sample))


def augment_handler(args):
    usage_log = pandas.concat(args.usage_log)
    # noinspection PyTypeChecker
    augmented = augment_usage_log(usage_log, args.judments)
    print_csv(augmented)


def analyze_command(parser, subparsers):
    filter_arguments = argparse.ArgumentParser(add_help=False)
    filter_arguments.add_argument("collated", nargs="+", type=CollatedFileType(),
                                  help="combined system answers and judgments created by 'analyze collate'")
    filter_arguments.add_argument("--system-names", metavar="system", nargs="+",
                                  help="name of systems to view, by default view them all")

    analyze_parser = subparsers.add_parser("analyze", help="analyze results")

    subparsers = analyze_parser.add_subparsers(description="analyze results")
    # Collate results.
    collate = subparsers.add_parser("collate",
                                    formatter_class=Raw,
                                    description=textwrap.dedent("""
    Collate system answer confidences and annotator judgments by question/answer pair.
    Add to each pair the question frequency. Collated system files are used as input to subsequent cross-system
    analyses.

    Though you expect the set of question/answer pairs in the system answers and judgments to not be disjoint, it may
    be the case that neither is a subset of the other. If annotation is incomplete, there may be Q/A pairs in the
    system answers that haven't been annotated yet. If multiple systems are being judged, there may be Q/A pairs in the
    judgements that don't appear in the system answers.

    Some versions of Annotation Assist strip newlines from the answers they return in the judgement files, so
    optionally take this into account when joining on question/answer pairs."""),
                                    help="combine Q&A pairs and judgments across systems")
    collate.add_argument("frequency", type=QuestionFrequencyFileType(),
                         help="question frequency file " +
                              "generated by the 'question extract' or 'question sample' commands")
    collate.add_argument("answers", type=AnswersFileType(), nargs="+",
                         help="answers generated by one of the 'answer' commands")
    collate.add_argument("--labels", nargs="+", help="names of the Q&A systems")
    collate.add_argument("--judgments", required=True, nargs="+", type=JudgmentFileType(),
                         help="Q&A pair judgments generated by the 'judge interpret' command")
    collate.add_argument("--remove-newlines", action="store_true", help="join on answers with newlines removed")
    collate.set_defaults(func=HandlerClosure(collate_handler, parser))
    # Plot collated results.
    plot_parser = subparsers.add_parser("plot",
                                        description=textwrap.dedent("""
    Generate precision and ROC curves for multiple systems.

    Plot data is generated for each system represented in the collated file and written to a file in the output
    directory named 'precision|roc.SYSTEM-NAME.csv'."""),
                                        help="generate performance plots from judged answers")
    plot_parser.add_argument("type", choices=["roc", "precision"], help="type of plot to create")
    plot_parser.add_argument("collated", nargs="+", type=CollatedFileType(),
                             help="combined system answers and judgments created by 'analyze collate'")
    plot_parser.add_argument("--output", default=".", help="output directory")
    plot_parser.add_argument("--draw", action="store_true", help="draw plots")
    plot_parser.set_defaults(func=plot_handler)
    # Print in-purview correct answers.
    correct_parser = subparsers.add_parser("correct", parents=[filter_arguments],
                                           formatter_class=Raw,
                                           description=textwrap.dedent("""
    Print the in-purview correct answers for the specified systems."""),
                                           help="in-purview correct answers")
    correct_parser.set_defaults(func=correct_handler)
    # Print in-purview incorrect answers.
    incorrect_parser = subparsers.add_parser("incorrect", parents=[filter_arguments],
                                             formatter_class=Raw,
                                             description=textwrap.dedent("""
    Print the in-purview incorrect answers for the specified systems."""),
                                             help="in-purview incorrect answers")
    incorrect_parser.set_defaults(func=incorrect_handler)
    # Similarity of system answers.
    similarity_parser = subparsers.add_parser("similarity",
                                              formatter_class=Raw,
                                              description=textwrap.dedent("""
    For each system pair, return the number of questions they answered the same."""),
                                              help="measure similarity of different systems' answers")
    similarity_parser.add_argument("collated", type=CollatedFileType(),
                                   help="combined system answers and judgments created by 'analyze collate'")
    similarity_parser.set_defaults(func=similarity_handler)
    # Comparison of system pairs.
    comparison_parser = subparsers.add_parser("compare",
                                              formatter_class=Raw,
                                              description=textwrap.dedent("""
    On which questions did system x do better or worse than system y?

    System x did better than system y if it correctly answered a question when system y did not, and vice versa."""),
                                              help="compare two systems' performance")
    comparison_parser.add_argument("type", choices=["better", "worse"],
                                   help="relative performance of first to second system")
    comparison_parser.add_argument("system_1", metavar="system-1", help="first system")
    comparison_parser.add_argument("system_2", metavar="system-2", help="second system")
    comparison_parser.add_argument("collated", type=CollatedFileType(),
                                   help="combined system answers and judgments created by 'analyze collate'")
    comparison_parser.set_defaults(func=comparison_handler)
    # Create multi-system oracle.
    oracle_parser = subparsers.add_parser("oracle",
                                          formatter_class=Raw,
                                          description=textwrap.dedent("""
    Combine results from multiple systems into a single oracle system. The oracle system gets a question correct if any
    of its component systems did. If the answer is correct use the highest confidence. If it is incorrect, use the
    lowest confidence.

    (A question is in purview if judgments from all the systems say it is in purview. These judgments should be
    unanimous. The 'themis analyze purview' command finds when this is not the case.)"""),
                                          help="combine multiple systems into a single oracle system " +
                                               "that is correct when any one of them is correct")
    oracle_parser.add_argument("collated", type=CollatedFileType(),
                               help="combined system answers and judgments created by 'analyze collate'")
    oracle_parser.add_argument("system_names", metavar="system", nargs="+", help="name of systems to combine")
    oracle_parser.set_defaults(func=oracle_handler)
    # Corpus statistics.
    corpus_parser = subparsers.add_parser("corpus",
                                          formatter_class=Raw,
                                          description=textwrap.dedent("""
    Generate statistics for the corpus, e.g. number of documents and tokens."""),
                                          help="corpus statistics")
    corpus_parser.add_argument("corpus", type=CorpusFileType(),
                               help="corpus file created by the 'download corpus' command")
    corpus_parser.add_argument("--histogram", help="token frequency per answer histogram")
    corpus_parser.set_defaults(func=analyze_corpus_handler)
    # Truth statistics.
    truth_parser = subparsers.add_parser("truth",
                                         description="Generate statistics for the truth.",
                                         help="truth statistics")
    truth_parser.add_argument("truth", type=TruthFileType(), help="truth file created by the 'xmgr truth' command")
    truth_parser.add_argument("--histogram", help="answers per question histogram")
    truth_parser.add_argument("--corpus", type=CorpusFileType(),
                              help="corpus file created by the 'download corpus' command, " +
                                   "used to add answer text to the histogram")
    truth_parser.set_defaults(func=HandlerClosure(analyze_truth_handler, parser))
    # Test set statistics.
    questions_parser = subparsers.add_parser("questions",
                                             formatter_class=Raw,
                                             description=textwrap.dedent("""
    Generate statistics for the question set, including which question appear in the truth."""),
                                             help="question set statistics")
    questions_parser.add_argument("sample", type=QuestionSetFileType(),
                                  help="question set generated by either the 'question extract' " +
                                       "or 'question sample' command")
    questions_parser.add_argument("questions", type=QAPairFileType(),
                                  help="question set generated by the 'question extract' command")
    questions_parser.add_argument("truth", type=TruthFileType(), help="truth file created by the 'xmgr truth' command")
    questions_parser.set_defaults(func=analyze_questions_handler)
    # Answer statistics.
    answer_parser = subparsers.add_parser("answers",
                                          formatter_class=Raw,
                                          description=textwrap.dedent("""
    Generate statistics on answered questions broken down by purview, correctness, and system."""),
                                          help="answered questions statistics")
    answer_parser.add_argument("collated", nargs="+", type=CollatedFileType(),
                               help="combined system answers and judgments created by 'analyze collate'")
    answer_parser.add_argument("--freq-le", metavar="FREQUENCY", type=int,
                               help="only consider questions with frequency less than or equal to this value")
    answer_parser.add_argument("--freq-gr", metavar="FREQUENCY", type=int,
                               help="only consider questions with frequency greater than this value")
    answer_parser.set_defaults(func=analyze_answers_handler)
    # Truth coverage statistics.
    truth_coverage_parser = subparsers.add_parser("truth-coverage",
                                                  formatter_class=Raw,
                                                  description=textwrap.dedent("""
    Statistics about which answers came from the truth set broken down by system."""),
                                                  help="truth coverage statistics")
    truth_coverage_parser.add_argument("corpus", type=CorpusFileType(),
                                       help="corpus file created by the 'download corpus' command")
    truth_coverage_parser.add_argument("truth", type=TruthFileType(),
                                       help="truth file created by the 'xmgr truth' command")
    truth_coverage_parser.add_argument("collated", nargs="+", type=CollatedFileType(),
                                       help="combined system answers and judgments created by 'analyze collate'")
    truth_coverage_parser.set_defaults(func=truth_coverage_handler)
    # Fat-head vs. long-tail analysis.
    long_tail_parser = subparsers.add_parser("long-tail",
                                             description=textwrap.dedent("""
    Accuracy statistics broken down by 'fat-head' and 'long-tail' questions.

    Fat-head are questions with frequency above a threshold value. Long-tail are questions with frequency equal to or
    less than the threshold."""),
                                             help="long tail vs. fat head statistics")
    long_tail_parser.add_argument("--frequency-cutoff", metavar="FREQUENCY", type=int, default=1,
                                  help="long-tail frequency cutoff, default 1")
    long_tail_parser.add_argument("collated", nargs="+", type=CollatedFileType(),
                                  help="combined system answers and judgments created by 'analyze collate'")
    long_tail_parser.set_defaults(func=long_tail_handler)
    # Find disagreement in purview judgments.
    purview_disagreement_parser = subparsers.add_parser("purview",
                                                        formatter_class=Raw,
                                                        description=textwrap.dedent("""
    Return collated data where in-purview judgments are not unanimous for a question.

    These questions' purview should be rejudged to make them consistent."""),
                                                        help="find non-unanimous in-purview judgments")
    purview_disagreement_parser.add_argument("collated", type=CollatedFileType(),
                                             help="combined system answers and judgments created by 'analyze collate'")
    purview_disagreement_parser.set_defaults(func=purview_disagreement_handler)

    # NLC as router training
    nlc_router = subparsers.add_parser("nlc-as-router", formatter_class=Raw, description=textwrap.dedent("""
        Takes two files collated.csv and result file generated by oracle experiment.
        Generates k-fold cross validated datasets and train each of them by NLC
        """), help="train oracle result in nlc using k-fold validation")
    nlc_router.add_argument("url", help = "NLC url")
    nlc_router.add_argument("username", help="NLC username")
    nlc_router.add_argument("password", help="NLC password")
    nlc_router.add_argument("collated", type=CollatedFileType(), help="collated file created for oracle")
    nlc_router.add_argument("oracle_result", type=CollatedFileType(), help="output file created by oracle")
    nlc_router.add_argument("name", help="classifier name")
    nlc_router.set_defaults(func=nlc_router_handler)



# noinspection PyTypeChecker
def collate_handler(parser, args):
    labeled_qa_pairs = answer_labels(parser, args)
    judgments = pandas.concat(args.judgments)
    all_systems = []
    for label, qa_pairs in labeled_qa_pairs:
        # Only consider the questions listed in the frequency file.
        qa_pairs = qa_pairs[qa_pairs[QUESTION].isin(args.frequency[QUESTION])]
        collated = add_judgments_and_frequencies_to_qa_pairs(qa_pairs, judgments, args.frequency, args.remove_newlines)
        collated[SYSTEM] = label
        all_systems.append(collated)
    collated = pandas.concat(all_systems)
    logger.info("%d question/answer pairs" % len(collated))
    n = len(collated)
    for column, s in [(ANSWER, "answers"), (IN_PURVIEW, "in purview judgments"), (CORRECT, "correctness judgments")]:
        m = sum(collated[column].isnull())
        if m:
            logger.warning("%d question/answer pairs out of %d missing %s (%0.3f%%)" % (m, n, s, 100.0 * m / n))
    # This will print a warning if any in-purview judgments are not unanimous for a given question.
    in_purview_disagreement(collated)
    print_csv(CollatedFileType.output_format(collated))


def answer_labels(parser, args):
    if args.labels is None:
        args.labels = [answers.filename for answers in args.answers]
    elif not len(args.answers) == len(args.labels):
        parser.print_usage()
        parser.error("There must be a name for each plot.")
    return zip(args.labels, args.answers)


def correct_handler(args):
    correct = filter_judged_answers(args.collated, True, args.system_names)
    print_csv(CollatedFileType.output_format(correct))


def incorrect_handler(args):
    incorrect = filter_judged_answers(args.collated, False, args.system_names)
    print_csv(CollatedFileType.output_format(incorrect))


def plot_handler(args):
    curves = generate_curves(args.type, args.collated)
    # Write curves data.
    ensure_directory_exists(args.output)
    for label, curve in curves.items():
        filename = os.path.join(args.output, "%s.%s.csv" % (args.type, label))
        to_csv(filename, curve)
    # Optionally draw plot.
    if args.draw:
        plot_curves(curves, args.type)


def similarity_handler(args):
    similarity = system_similarity(args.collated)
    print_csv(similarity)


def comparison_handler(args):
    comparison = compare_systems(args.collated, args.system_1, args.system_2, args.type)
    print_csv(comparison)


def oracle_handler(args):
    oracle_name = "%s Oracle" % "+".join(args.system_names)
    oracle = oracle_combination(args.collated, args.system_names, oracle_name)
    print_csv(OracleFileType.output_format(oracle))


def analyze_corpus_handler(args):
    answers, tokens, histogram = corpus_statistics(args.corpus)
    print("%d answers, %d tokens, average %0.3f tokens per answer" % (answers, tokens, tokens / float(answers)))
    if args.histogram:
        r = pandas.DataFrame(list(histogram.items()), columns=("Tokens", "Count")).set_index("Tokens").sort_index()
        to_csv(args.histogram, r)


def analyze_truth_handler(parser, args):
    if args.histogram is None and args.corpus is not None:
        parser.print_usage()
        parser.error("The corpus is only used when drawing a histogram.")
    pairs, questions, answers, question_histogram = truth_statistics(args.truth)
    print("%d training pairs, %d unique questions, %d unique answers, average %0.3f questions per answer" %
          (pairs, questions, answers, questions / float(answers)))
    if args.histogram:
        if args.corpus is not None:
            question_histogram = pandas.merge(question_histogram, args.corpus[[ANSWER_ID, ANSWER]].set_index(ANSWER_ID),
                                              left_index=True, right_index=True)
            question_histogram = question_histogram[[ANSWER, QUESTION]]
        to_csv(args.histogram,
               question_histogram.sort_values(QUESTION, ascending=False).rename(columns={QUESTION: "Questions"}))


def analyze_questions_handler(args):
    questions = args.sample[[QUESTION]]
    dates = pandas.merge(questions,
                         args.questions[[QUESTION, DATE_TIME]], on=QUESTION, how="left").sort_values(DATE_TIME)
    min = dates[DATE_TIME].min()
    max = dates[DATE_TIME].max()
    n = len(questions)
    m = len(pandas.merge(questions, args.truth[[QUESTION]], on=QUESTION))
    print("%d questions, from %s to %s, %d in ground truth (%0.3f%%)" % (len(args.sample), min, max, m, 100.8 * m / n))


def analyze_answers_handler(args):
    summary = analyze_answers(args.collated, args.freq_le, args.freq_gr)
    print_csv(summary)


def truth_coverage_handler(args):
    coverage = truth_coverage(args.corpus, args.truth, args.collated)
    print_csv(coverage)


def long_tail_handler(args):
    fat_head, long_tail = long_tail_fat_head(args.frequency_cutoff, args.collated)
    print("Fat Head (frequency > %d)" % args.frequency_cutoff)
    print_csv(fat_head)
    print("Long Tail (frequency <= %d)" % args.frequency_cutoff)
    print_csv(long_tail)



def purview_disagreement_handler(args):
    purview_disagreement = in_purview_disagreement(args.collated)
    print_csv(CollatedFileType.output_format(purview_disagreement))


def util_command(subparsers):
    util_parser = subparsers.add_parser("util", help="various utilities")
    subparsers = util_parser.add_subparsers(description="various utilities")
    rows = subparsers.add_parser("rows", help="get the number of rows in a CSV file")
    rows.add_argument("file", type=CsvFileType(), help="CSV file")
    rows.set_defaults(func=rows_handler)
    drop_null = subparsers.add_parser("drop-null", help="drop rows that contain null values from a CSV file")
    drop_null.add_argument("file", type=CsvFileType(), help="CSV file")
    drop_null.set_defaults(func=drop_null_handler)
    truncate = subparsers.add_parser("truncate-answers", help="Truncates the answer text field of an Annotation Assist file to the specified length.")
    truncate.add_argument("file", type=CsvFileType(), help="Annotation Assist file")
    truncate.add_argument("length", type=int, help="The length to shorten the TopAnswerText field to")
    truncate.set_defaults(func=truncate_answers_handler)
    kfold_split = subparsers.add_parser("kfold-split", help="split a CSV file into K (= 5) Test and Train folds.")
    kfold_split.add_argument("file", type=CsvFileType(), help="CSV file")
    kfold_split.add_argument("--training-headers", action='store_true', default=False, dest="training_headers",
                             help="flag: should training file headers be used? (default = False)")
    kfold_split.add_argument("output_directory", metavar="OUTPUT_DIRECTORY", type=str, default=".",
                             help="output directory")
    kfold_split.set_defaults(func=kfold_split_handler)


def rows_handler(args):
    n = len(args.file)
    m = sum(args.file.count(axis="columns") < len(args.file.columns))
    print("%d rows, %d with null values (%0.3f%%)" % (n, m, 100.0 * m / n))


def drop_null_handler(args):
    n = len(args.file)
    non_null = args.file.dropna()
    m = n - len(non_null)
    logger.info("Dropped %d rows with null values from %d rows (%0.3f%%)" % (m, n, 100.0 * m / n))
    print_csv(non_null, index=False)


def truncate_answers_handler(args):
    aa_file = args.file

    aa_file.TopAnswerText = aa_file.TopAnswerText.apply(lambda x: x[0:args.length])
    print_csv(aa_file, index=False)


def version_command(subparsers):
    version_parser = subparsers.add_parser("version", help="print version number")
    version_parser.set_defaults(func=version_handler)


def version_handler(_):
    print("Themis version %s" % __version__)


def kfold_split_handler(args):
    kfold_split(args.file, args.output_directory, 5, args.training_headers)


class HandlerClosure(object):

    def __init__(self, func, parser):
        self.func = func
        self.parser = parser

    def __call__(self, args):
        self.func(self.parser, args)


if __name__ == "__main__":
    main()<|MERGE_RESOLUTION|>--- conflicted
+++ resolved
@@ -9,8 +9,6 @@
 from argparse import RawDescriptionHelpFormatter as Raw
 
 import pandas
-
-<<<<<<< HEAD
 
 from themis import configure_logger, CsvFileType, to_csv, QUESTION, ANSWER_ID, pretty_print_json, logger, print_csv, \
     __version__, FREQUENCY, ANSWER, IN_PURVIEW, CORRECT, DOCUMENT_ID, ensure_directory_exists
@@ -19,8 +17,7 @@
     in_purview_disagreement, analyze_answers, truth_coverage, OracleFileType, long_tail_fat_head, kfold_split, nlc_router
 from themis.answer import answer_questions, Solr, get_answers_from_usage_log, AnswersFileType
 
-=======
->>>>>>> 93c6f68a
+
 from themis import (ANSWER, ANSWER_ID, CORRECT, DOCUMENT_ID, FREQUENCY,
                     IN_PURVIEW, QUESTION, CsvFileType, __version__,
                     configure_logger, ensure_directory_exists, logger,
@@ -35,10 +32,6 @@
                             truth_statistics)
 from themis.answer import (AnswersFileType, Solr, answer_questions,
                            get_answers_from_usage_log)
-<<<<<<< HEAD
-
-=======
->>>>>>> 93c6f68a
 from themis.checkpoint import retry
 from themis.fixup import (deakin, filter_corpus, filter_usage_log_by_date,
                           filter_usage_log_by_user_experience)
