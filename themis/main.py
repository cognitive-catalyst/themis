--- conflicted
+++ resolved
@@ -808,7 +808,6 @@
     and when question goes from "out of purview" to "in purview" will also present answer for correctness judgment."""),
                                                                          help="evaluate non-unanimous in-purview judgments")
 
-<<<<<<< HEAD
     purview_evaluate_parser.add_argument("collated", type=CollatedFileType(),
                                          help="combined system answers and judgments created by 'analyze collate'")
 
@@ -817,19 +816,14 @@
     purview_evaluate_parser.add_argument("-o", "--output", dest="output", default='collate.eval.csv',
                                          help="output file for this command, will also store intermediate results")
     purview_evaluate_parser.set_defaults(func=purview_disagreement_evaluate_handler)
-=======
     voting_router_parser = subparsers.add_parser("voting-router", formatter_class=Raw,
-                                          description=textwrap.dedent("""
+                                                 description=textwrap.dedent("""
     TODO"""),
-                                          help="answered questions statistics")
+                                                 help="answered questions statistics")
     voting_router_parser.add_argument("collated", type=CollatedFileType(),
-                               help="combined system answers and judgments created by 'analyze collate'")
+                                      help="combined system answers and judgments created by 'analyze collate'")
     voting_router_parser.add_argument("system_names", metavar="system", nargs="+", help="name of systems to combine")
     voting_router_parser.set_defaults(func=voting_router_handler)
-
->>>>>>> 7bedb60d
-
-# noinspection PyTypeChecker
 
 
 def collate_handler(parser, args):
